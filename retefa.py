--- conflicted
+++ resolved
@@ -370,11 +370,7 @@
         self.contenutoLink = []
         self.isPotato = True
         self.isFinale = False
-<<<<<<< HEAD
-        # todo: aggiungere attributo per tenere traccia dell'indice dell'osservazione
-=======
         self.indiceOsservazione = 0
->>>>>>> 84faa924
 
     def addStato(self, stato: Stato) -> None:
         """
@@ -541,25 +537,11 @@
         self.archi = []
         self.nodoIniziale = Nodo()
 
-<<<<<<< HEAD
-        # todo: isola il resto del codice di questo init in un metodo dedicato chiamato dopo la costruzione dello SC
-        # Generazione del nodo iniziale dell'SC
-        # Insieriamo tutti gli stati iniziali di tutti i comportamenti
-        comp: Comportamento
-        for comp in rete.comportamenti:
-            self.nodoIniziale.addStato(comp.statoIniziale)
-
-        # Inserisce un buffer vuoto per ciascun link presente nella rete
-        link: Link
-        for link in rete.links:
-            self.nodoIniziale.addContenutoLink(Buffer(link, ""))
-=======
     def creaSpazioComportamentale(self, rete: ReteFA):
         """
         Crea lo Spazio Comportamentale a partire da una ReteFA
         :param rete: la ReteFA in input
         """
->>>>>>> 84faa924
 
         #Inizializziamo il nodo iniziale
         self.creaNodoIniziale(rete)
