--- conflicted
+++ resolved
@@ -1,7 +1,7 @@
 """
 File di descrizione degli elementi della struttura dati in input.
 """
-from functools import singledispatchmethod
+from functools import singledispatchmethod, singledispatch
 from typing import List, Dict
 import xmlschema
 import copy
@@ -652,10 +652,6 @@
 
 
 class SpazioComportamentale:
-    ## VARIABILI DEBUG ##
-    debug_counter = 1
-    debug_output_path = 'outputs/debug'
-
     def __init__(self):
         self.nodi: List[Nodo]
         self.archi: List[Arco]
@@ -987,13 +983,13 @@
         self.decidiPotatura()
 
         # Effettua potatura e ridenominazione dei nodi
+        # Inizializza il numero univoco dei nodi
+        counter = 0
 
         # Elimina nodi e archi da potare
         self.potatura()
 
         # Rinomina i nodi non potati
-        # Inizializza il numero univoco dei nodi
-        counter = 0
         for nodo in self.nodi:
             nodo.nome = str(counter)
             counter = counter + 1
@@ -1097,21 +1093,10 @@
         for nodo in self.nodi:
             nodo.isPotato = isPotato
 
-    def debugPrintDotGraph(self, debug_on):
-        """
-        Stampa lo spazio comportamentale nella cartella degli output di debug, se il debug è attivo
-        :param debug_on: True se il debug è attivo
-        """
-        if debug_on:
-            Main.printDotGraph(self.makeDotGraph(),
-                               f"{SpazioComportamentale.debug_output_path}/{str(SpazioComportamentale.debug_counter).zfill(4)}_expreg")
-            SpazioComportamentale.debug_counter += 1
-
-    def espressioneRegolare(self, debug_on=True) -> str:
+    def espressioneRegolare(self) -> str:
         """
         Genera la diagnosi (espressione regolare) relativa a uno SpazioComportamentale semplificando archi in serie,
         in parallelo e cappi.
-        :param debug_on: True per generare informazioni di debug
         :return: L'espressione regolare è la stringa di rilevanza dell'unico arco rimasto dopo la semplificazione
         """
         # Cloniamo questo Spazio Comportamentale nell'automa scN
@@ -1181,11 +1166,6 @@
             nq = statiAccettazione[0]
         # Fine della creazione degli stati unici n0 e nq
 
-        # DEBUG
-        # Stampo il grafo a seguito della generazione dei nodi n0 e nq
-        scN.debugPrintDotGraph(debug_on)
-        # /DEBUG
-
         # Definizione dell'espressione regolare
         while len(scN.archi) > 1:
             # Esiste una serie di archi fra due nodi?
@@ -1210,11 +1190,6 @@
                     if arco.nodo1 is not nodoFineSerie:
                         arco.nodo1.isPotato = True
 
-                # DEBUG
-                # Stampo il grafo prima della potatura
-                scN.debugPrintDotGraph(debug_on)
-                # /DEBUG
-
                 # Elimino nodi e archi indicati come isPotato == True
                 scN.potatura()
 
@@ -1236,11 +1211,6 @@
                     for t in parallelo:
                         t.isPotato = True
 
-                    # DEBUG
-                    # Stampo il grafo prima della potatura
-                    scN.debugPrintDotGraph(debug_on)
-                    # /DEBUG
-
                     # Creiamo l'arco che sostituisce il parallelo e lo introduciamo in scN
                     a = Arco(parallelo[0].nodo0, parallelo[0].nodo1, None, strRilevanza, osservabilita="")
                     a.isPotato = False
@@ -1251,7 +1221,7 @@
                     scN.potaturaArchi()
                 # Fine analisi parallelo
 
-                else:
+                else:  # todo: crea un caso di test che finisca qui
                     # Non c'è neanche il parallelo.
                     # Esiste un nodo intermedio con tanti archi in/out e dei cappi?
 
@@ -1270,23 +1240,21 @@
 
                     # Se tale nodo  intermedio esiste, studiamo i suoi cappi
                     if nodoIntermedio is not None:
-                        # Esiste un cappio su nodoIntermedio? Lo rintraccio
-                        cappio = None
-                        k: Arco
-                        for k in nodoIntermedio.archiUscenti:
-                            if k.nodo1 is nodoIntermedio:
-                                cappio = k
+                        # Esiste un cappio su nodoIntermedio? Creo la sua stringa di rilevanza
+                        # NOTA: Costruire la stringa qui ci consente di risparmiare cicli
+                        strRilevanzaCappio = ""
+                        cappio: Arco
+                        for cappio in nodoIntermedio.archiUscenti:
+                            if cappio.nodo1 is nodoIntermedio:
+                                if len(cappio.rilevanza) == 1:
+                                    strRilevanzaCappio = cappio.rilevanza + "*"
+                                elif len(cappio.rilevanza) > 1:
+                                    strRilevanzaCappio = "(" + cappio.rilevanza + ")*"
                                 break
 
                         # Marchiamo il nodoIntermedio come da potare
                         nodoIntermedio.isPotato = True
 
-                        # DEBUG
-                        # Stampo il grafo prima della potatura
-                        scN.debugPrintDotGraph(debug_on)
-                        # /DEBUG
-
-                        # Ora posso rimuovere nodoIntermedio e tutti i suoi vecchi archi entranti e uscenti
                         # Ciclo sugli archi entranti a nodoIntermedio, eccetto i cappi
                         arcoEntrante: Arco
                         for arcoEntrante in scN.archi:
@@ -1296,28 +1264,23 @@
                                 for arcoUscente in nodoIntermedio.archiUscenti:
                                     if arcoUscente.nodo1 is not nodoIntermedio:
                                         # Costruisco la stringa di rilevanza tenendo conto dell'eventuale cappio
-                                        strRilevanzaFinale = SpazioComportamentale.componiStrRilevanzaNodoIntermedio(
-                                            arcoEntrante, cappio, arcoUscente)
+                                        strRilevanzaFinale = arcoEntrante.rilevanza + strRilevanzaCappio + arcoUscente.rilevanza
+
                                         # Per ciascuna coppia di archi entrante/uscente su nodoIntermedio
                                         # inseriamo un nuovo arco che tenga conto della presenza o meno di
                                         # un cappio su nodoIntermedio
-                                        a = Arco(nodo0=arcoEntrante.nodo0, nodo1=arcoUscente.nodo1, transizione=None,
-                                                 rilevanza=strRilevanzaFinale, osservabilita="")
+                                        a = Arco(arcoEntrante.nodo0, arcoUscente.nodo1, None, strRilevanzaFinale,
+                                                 osservabilita="")
                                         a.isPotato = False
                                         # Introduco il nuovo arco
                                         scN.addArco(a)
                                     # Fine If coppia di archi su nodoIntermedio (non cappio)
+                        # Ora posso rimuovere nodoIntermedio e tutti i suoi vecchi archi entranti e uscenti
                         scN.potatura()
                     # Fine if nodoIntermedio is not none
                 # Fine analisi nodo intermedio/cappi
             # Fine analisi parallelo e nodo intermedio/cappi
         # Fine while costruzione espressione regolare
-        # DEBUG
-        # Stampo il grafo
-        scN.debugPrintDotGraph(debug_on)
-        # Resetto il debug counter
-        SpazioComportamentale.debug_counter = 1
-        # /DEBUG
 
         # L'espressione regolare è la stringa di rilevanza
         # dell'unico arco rimasto in scN
@@ -1375,6 +1338,24 @@
         nodoIngresso.chiusura.espressioniRegolari()
 
     @staticmethod
+    def isConcatenazione(s: str) -> bool:
+        """
+        Ritorna True se la stringa in ingresso rappresenta una concatenazione
+        :param s: la stringa da valutare
+        :return: True se la stringa in ingresso rappresenta una concatenazione
+        """
+        # Contatore parentesi
+        par = 0
+        for c in s:
+            if c == "|" and par == 0:
+                return False
+            elif c == "(":
+                par += 1
+            elif c == ")":
+                par -= 1
+        return True
+
+    @staticmethod
     def concatenaRilevanza(base: str, aggiunta: str):
         """
         Data una stringa base e una stringa di aggiunta, le concatena secondo la regola di concatenazione delle expreg.
@@ -1382,46 +1363,33 @@
         :param aggiunta: la stringa da aggiungere
         :return: la concatenazione delle due stringhe
         """
-        # Estraggo le alternative descritte nelle due stringhe
-        alt_base = SpazioComportamentale.estraiAlternative(base)
-        alt_aggiunta = SpazioComportamentale.estraiAlternative(aggiunta)
-
-        # Creo una lista combinata di alternative che applichi la proprietà distributiva
-        # tenendo conto delle stringhe vuote (ε)
-        alternative = []
-        for ab in alt_base:
-            if ab == "ε":
-                ab = ""
-            for aa in alt_aggiunta:
-                if aa == "ε":
-                    aa = ""
-                res = ab + aa
-                if res == "":
-                    res = "ε"
-                alternative.append(res)
-        alternative = set(alternative)
-
-        # Ritorno la combinazione corretta di alternative
-        if len(alternative) == 1:
-            unica = alternative.pop()
-            if unica == "ε":
-                return ""
-            else:
-                return unica
-        return "|".join(alternative)
+        # Se base o aggiunta sono "ε", le converto in ""
+        if base == "ε":
+            base = ""
+        if aggiunta == "ε":
+            aggiunta = ""
+
+        ret = ""
+        if len(base) > 1 and not SpazioComportamentale.isConcatenazione(base):
+            ret += f"({base})"
+        else:
+            ret += base
+
+        if len(aggiunta) > 1 and not SpazioComportamentale.isConcatenazione(aggiunta):
+            ret += f"({aggiunta})"
+        else:
+            ret += aggiunta
+
+        return ret
 
     @staticmethod
     def estraiAlternative(expreg: str) -> List[str]:
         """
-        Data un'espressione regolare, estrae la lista di espressioni in alternativa (ed eventualmente toglie le parentesi)
+        Data un'espressione regolare, estrae la lista di espressioni in alternativa
         :param expreg: un'espressione regolare
         :return: la lista di espressioni in alternativa
         """
         alternative = []
-
-        # Controlla se l'alternativa è una stringa vuota
-        if expreg == "" or expreg == "ε":
-            return ["ε"]
 
         # Contatore parentesi
         par = 0
@@ -1443,69 +1411,62 @@
                 buffer += c
 
         # Aggiungo alle alternative il residuo del buffer
-        # (ipotizzo che in un'alternativa non compaia mai "" ad indicare l'alternativa vuota, piuttosto che epsilon)
         if buffer != "":
             alternative.append(buffer)
 
-        # Compongo la lista di alternative e la ritorno
-        return list(set(alternative))
+        return alternative
 
     @staticmethod
-    def rimuoviParentesi(expreg: str) -> str:
-        # todo: da non includere nello pseudocodice, è inutilizzato
-        """
-        Riceve in ingresso una stringa di expreg e, se ha parentesi inutili attorno a se, le rimuove
-        :param expreg: una stringa di expreg
-        :return: input senza le parentesi se possibile, altrimenti l'input originale
-        """
-        # Le parentesi vanno tolte quando
-        # - expreg ha parentesi a inizio e fine
-        # e
-        # - expreg senza parentesi ha un bilancio delle parentesi pari a 0
-
-        if expreg[0] == '(' and expreg[-1] == ')':
-            inner = expreg[1:-1]
-            # se la stringa inizia e finisce con una parentesi
-            # fai il bilancio delle parentesi fra la coppia di parentesi più esterne
-            par = 0
-            for c in expreg[1:-1]:
-                if c == "(":
-                    par += 1
-                elif c == ")":
-                    par -= 1
-            # se il bilancio di parentesi aperte e chiuse è 0, ritorna la parte interna
-            if par == 0:
-                return inner
-        # In caso non ci siano le condizioni per l'analisi delle parentesi, ritorna l'espressione regolare originale
-        return expreg
-
-    @staticmethod
-    def alternativaRilevanza(base: str, aggiunta: str) -> str:
+    def alternativaRilevanza(base: str, aggiunta: str, hasEps = None) -> (str, bool):
         """
         Data una stringa base e una stringa di aggiunta, compone l'alternativa delle due stringhe
         :param base: la stringa base
         :param aggiunta: la stringa di aggiunta
+        :param hasEps: True se base contiene già l'alternativa epsilon
         :return: la coppia (base, hasEps) aggiornate, con base come alternativa di base e aggiunta
         """
-
-        # IDEA:
-        # 1 trasformare base e aggiunta in liste di alternative
-        # 2 inserire in una lista tutte le alternative, ma senza duplicati (tipo set union)
-        # 3 compilare la lista in una stringa di alternativa classica
-
-        alt_base = SpazioComportamentale.estraiAlternative(base)
-        alt_aggiunta = SpazioComportamentale.estraiAlternative(aggiunta)
-        alternative = set(alt_base).union(set(alt_aggiunta))
-
-        # Ritorno la combinazione corretta di alternative
-        if len(alternative) == 1:
-            unica = alternative.pop()
-            if unica == "ε":
-                return ""
+        # Se base o aggiunta sono "ε", le converto in ""
+        if base == "ε":
+            base = ""
+        if aggiunta == "ε":
+            aggiunta = ""
+
+        # Elenchiamo le alternative nella stringa base
+        alternative = SpazioComportamentale.estraiAlternative(base)
+
+        if hasEps is None:
+            # Verifica se base contiene epsilon
+            if base == "":
+                hasEps = False
+            elif SpazioComportamentale.isConcatenazione(base):
+                hasEps = False
             else:
-                return unica
-
-        return "|".join(alternative)
+                hasEps = "ε" in alternative or "" in alternative
+            # base = "aasasasa"
+            # base = ""
+            # base = "a|b|c"
+            # base = "a|b|c|ε"
+            # base = "a|(bc|d|ε)b|c"
+            # base = "a|(bc|d|ε)|c"
+
+        # Se l'aggiunta è già nelle alternative, non l'aggiungo
+        if aggiunta in alternative:
+            return base, hasEps
+
+        if base != "" and (aggiunta != "" or (aggiunta == "" and not hasEps)):
+            base += "|"
+
+        if aggiunta == "":
+            # Caso: ho incontrato una rilevanza vuota: metto ε sse non c'è già un ε nell'alternativa
+            if not hasEps:
+                base += "ε"
+                hasEps = True
+        else:
+            # Caso: rilevanza non nulla, accodo dopo il |
+            base += aggiunta
+
+        return base, hasEps
+
 
     @staticmethod
     def componiStrRilevanzaSerie(serie: List[Arco]) -> str:
@@ -1528,76 +1489,11 @@
         :param parallelo: la lista di archi in parallelo da cui ricavare la stringa di rilevanza
         :return: la stringa di rilevanza del parallelo
         """
-        if len(parallelo) == 1:
-            return parallelo[0].rilevanza
-        else:
-            # Genero l'insieme di alternative presenti in tutti i rami del parallelo
-            alternative = []
-            for p in parallelo:
-                alternative += SpazioComportamentale.estraiAlternative(p.rilevanza)
-            alternative = set(alternative)
-
-            # Ritorno la combinazione corretta di alternative
-            if len(alternative) == 1:
-                unica = alternative.pop()
-                if unica == "ε":
-                    return ""
-                else:
-                    return unica
-            return "|".join(alternative)
-
-    @staticmethod
-    def componiStrRilevanzaNodoIntermedio(entrante: Arco, cappio: Arco, uscente: Arco) -> str:
-        """
-        A partire da tre archi su un nodo (uno entrante, un cappio, uno uscente)
-        genera la stringa di rilevanza corrispondente
-        :param entrante: l'arco entrante al nodo intermedio
-        :param cappio: l'eventuale cappio sul nodo intermedio
-        :param uscente: l'arco uscente dal nodo intermedio
-        :return: la stringa di rilevanza sostitutiva del nodo intermedio
-        """
-        # Estraggo le alternative dell'arco entrante
-        if entrante is not None:
-            alt_entrante = SpazioComportamentale.estraiAlternative(entrante.rilevanza)
-        else:
-            alt_entrante = []
-
-        # Se il cappio non è nullo, genero la sua etichetta
-        if cappio and cappio.rilevanza != "" and cappio.rilevanza != "ε":
-            ril_cappio = f"({cappio.rilevanza})*"
-        else:
-            ril_cappio = ""
-
-        # Estraggo le alternative dell'arco uscente
-        if uscente is not None:
-            alt_uscente = SpazioComportamentale.estraiAlternative(uscente.rilevanza)
-        else:
-            alt_uscente = []
-
-        # Distribuisco le alternative dell'arco entrante (concatenate col cappio)
-        # lungo quelle dell'arco uscente tenendo conto delle stringhe vuote (ε)
-        alternative = []
-        for ae in alt_entrante:
-            if ae == "ε":
-                ae = ""
-            for au in alt_uscente:
-                if au == "ε":
-                    au = ""
-                res = ae + ril_cappio + au
-                if res == "":
-                    res = "ε"
-                alternative.append(res)
-        # Creo un set a partire dalle alternative per rimuovere i duplicati
-        alternative = set(alternative)
-
-        # Ritorno la combinazione corretta di alternative
-        if len(alternative) == 1:
-            unica = alternative.pop()
-            if unica == "ε":
-                return ""
-            else:
-                return unica
-        return "|".join(alternative)
+        strRilevanza = ""
+        hasEps = False
+        for t in parallelo:
+            (strRilevanza, hasEps) = SpazioComportamentale.alternativaRilevanza(strRilevanza, t.rilevanza, hasEps)
+        return strRilevanza
 
     def generaDiagnosticatore(self):
         """
@@ -1701,26 +1597,24 @@
         for n in self.nodi:
             stati = " ".join([stato.nome for stato in n.stati])
             links = " ".join(str(link) for link in n.contenutoLink)
-            finale = ' peripheries=2' if n.isFinale else ''
-            potato = " color=red" if n.isPotato else ""
+            finale = 'peripheries=2' if n.isFinale else ''
             # Compilo i nodi
-            nodi += f"\n\tn{n.nome} [label=<<b>{n.nome}</b><br/>{stati} {links}<br/>Ind. Oss.: {n.indiceOsservazione}>{finale}{potato}]"
+            nodi += f"\n\tn{n.nome} [label=<<b>{n.nome}</b><br/>{stati} {links}<br/>Ind. Oss.: {n.indiceOsservazione}> {finale}]"
             a: Arco
             for a in n.archiUscenti:
                 transizione = "<br/>" + a.transizione.nome if a.transizione else ''
                 osservabilita = f"<br/><font color=\"green4\">{a.osservabilita}</font>" if a.osservabilita != "" else ""
                 rilevanza = f"<br/><font color=\"red\">{a.rilevanza}</font>" if a.rilevanza != "" else ""
-                potato = " color=red" if a.isPotato else ""
                 # Compilo gli archi
-                archi += f"\n\tn{n.nome}\t->\tn{a.nodo1.nome} [label=<{transizione}{osservabilita}{rilevanza}>{potato}]"
+                archi += f"\n\tn{n.nome}\t->\tn{a.nodo1.nome} [label=<{transizione}{osservabilita}{rilevanza}>]"
 
         # Compilo l'output
         out = f"""digraph SpazioComportamentale {{
+    // NODI
+    {nodi}
+
     // ARCHI
     {archi}
-
-    // NODI
-    {nodi}
 }}
 """
         return out
@@ -2179,8 +2073,11 @@
         if nodiFinali:
             # La chiusura ha nodi finali
             strDiagnosi = ""
+            hasEps = False
+
             for n in nodiFinali:
-                strDiagnosi = SpazioComportamentale.alternativaRilevanza(strDiagnosi, self.decorazioni.get(id(n), ""))
+                (strDiagnosi, hasEps) = \
+                    SpazioComportamentale.alternativaRilevanza(strDiagnosi, self.decorazioni.get(id(n), ""), hasEps)
 
             # Trascrivo la diagnosi nella chiusura
             self.diagnosi = strDiagnosi
@@ -2224,8 +2121,7 @@
                         # nelle nuove coppie, aggiorna la rilevanza di tale nodo
                         # oppure inserisce la coppia nodo dest, rilevanza
                         if id(arco.nodo1) in coppie_n:
-                            coppie_n[id(arco.nodo1)] = \
-                                (arco.nodo1, Diagnosticatore.alternativaRilevanza(coppie_n[id(arco.nodo1)][1], r2))
+                            coppie_n[id(arco.nodo1)] = (arco.nodo1, Diagnosticatore.alternativaRilevanza(coppie_n[id(arco.nodo1)][1], r2)[0])
                         else:
                             coppie_n[id(arco.nodo1)] = (arco.nodo1, r2)
                         # end if
@@ -2251,10 +2147,10 @@
             # la stringa da ritornare è l'alternativa delle concatenazioni
             # fra le stringhe di rilevanza delle coppie e le diagnosi del
             # nodo corrispondente
-            # todo: crea esempio che finisca in questo caso, al momento nessuna rete finisce qui
+            # todo: crea esempio che finisca in questo caso
+            hasEps = False
             for k_o, (x, r) in coppie.items():
-                ret = Diagnosticatore.alternativaRilevanza(
-                    ret, Diagnosticatore.concatenaRilevanza(r, x.chiusura.diagnosi))
+                (ret, hasEps) = Diagnosticatore.alternativaRilevanza(ret, Diagnosticatore.concatenaRilevanza(r, x.chiusura.diagnosi), hasEps)
 
         # Ritorna la diagnosi lineare
         return ret
@@ -2310,23 +2206,6 @@
         except Exception as fnf:
             print(fnf+"Forse graphviz non è installato ed impostato nella variabile PATH di sistema... vedi "
                       "https://graphviz.org/download/")
-
-    @staticmethod
-    def printDotGraph(dotgraph: str, filename: str):
-        """
-        Stampa il grafo espresso in linguaggio dot nel file png col nome dato
-        :param dotgraph: stringa rappresentante il grafo in DOT
-        :param filename: path dove salvare l'immagine
-        """
-        with open(filename + ".gv", 'w', encoding="utf-8") as fileDOT:
-            fileDOT.write(dotgraph)
-        try:
-            subprocess.call(f"dot -Tpng {filename}.gv -o {filename}.png")
-            #os.remove(f"{filename}.gv")
-        except Exception as fnf:
-            print(fnf+" Forse graphviz non è installato ed impostato nella variabile PATH di sistema... vedi "
-                      "https://graphviz.org/download/")
-
 
     @staticmethod
     def compito1(reteFA_xml_path: str, output_path: str) -> (ReteFA, SpazioComportamentale):
@@ -2488,7 +2367,7 @@
         return reteFA, diag
 
 
-if __name__ == '__main__':
+if __name__ == '__main1__':
 
     parser = argparse.ArgumentParser(description='Expr Reg')
     parser.add_argument("compito", type=int, help="Numero del Compito da eseguire", choices=[1, 2, 3, 4, 5])
@@ -2589,29 +2468,19 @@
     print(f"Tempo di esecuzione: {elapsed}")
 
 # Target di esecuzione per il test dell'output di tutti i compiti
-<<<<<<< HEAD
-if __name__ == '__mainf__':
-    xmlPath = 'inputs/input.xml'
-    # xmlPath = 'inputs/input_rete2.xml'
-    #xmlPath = 'inputs/input_rete3.xml'
-    ol = ["o3", "o2"]
-    # ol = ["o3","o2","o3","o2","o3","o2","o3","o2","o3","o2","o3","o2","o3","o2","o3","o2","o3","o2","o3","o2","o3","o2","o3","o2","o3","o2","o3","o2","o3","o2","o3","o2","o3","o2","o3","o2","o3","o2","o3","o2"]
-=======
 if __name__ == '__main__':
     # xmlPath = 'inputs/input.xml'
     # ol = ["o3", "o2"]
->>>>>>> 73e201a9
     # ol = ["o3", "o2", "o3", "o2"]
     # ol = ["o3","o2","o3","o2","o3","o2","o3","o2","o3","o2","o3","o2","o3","o2","o3","o2","o3","o2","o3","o2","o3","o2","o3","o2","o3","o2","o3","o2","o3","o2","o3","o2","o3","o2","o3","o2","o3","o2","o3","o2"]
+    # ol = ["o3", "o2", "o3", "o2"]
+    # ol = ["act", "sby", "nop"]
     # ol = ["o1","o2","o1"]
-<<<<<<< HEAD
-=======
 
     xmlPath = 'inputs/input_rete2.xml'
     ol = ["act", "sby", "nop"]
 
     # xmlPath = 'inputs/input_rete3.xml'
->>>>>>> 73e201a9
     # ol = ["o1"]
 
     # Test Output Compito 1
